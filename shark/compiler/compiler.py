--- conflicted
+++ resolved
@@ -1,9 +1,4 @@
-<<<<<<< HEAD
-import inspect
-from pathlib import Path
-=======
 from shark import ir
->>>>>>> 6702f8ca
 
 # noinspection PyUnresolvedReferences
 from shark.dialects import (
@@ -16,37 +11,6 @@
 from shark.compiler.tracing.trace import trace
 
 
-<<<<<<< HEAD
-def mlir_compile(module, globals=None, use_affine_fors=False):
-    file_path = inspect.getfile(module)
-    manager = FullRepoManager(
-        str(Path(file_path).parent.resolve()), {file_path}, {MyTypeInferenceProvider}
-    )
-    if globals is None:
-        globals = module.__dict__
-
-    with open(file_path) as f:
-        file_source = f.read()
-    module_ast = cst.parse_module(file_source)
-
-    mlir_context = Context()
-    mlir_location_unknown = Location.unknown(context=mlir_context)
-    mlir_module = Module.create(loc=mlir_location_unknown)
-
-    wrapper = MetadataWrapper(
-        module_ast,
-        cache={
-            MyTypeInferenceProvider: manager.get_cache_for_path(file_path),
-            MLIRTypeProvider: mlir_context,
-        },
-    )
-    visitor = CompilerVisitor(
-        mlir_context,
-        mlir_module,
-        mlir_location_unknown,
-        use_affine_fors=use_affine_fors,
-        py_global_defs=globals,
-=======
 def mlir_trace(script_path):
     top_mlir_context = ir.Context()
     mlir_location = ir.Location.unknown(context=top_mlir_context)
@@ -58,6 +22,5 @@
         top_mlir_context,
         mlir_location,
         mlir_module,
->>>>>>> 6702f8ca
     )
     return mlir_module