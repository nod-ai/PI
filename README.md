<<<<<<< HEAD

<img width="598" alt="image" src="https://user-images.githubusercontent.com/5657668/205545845-544fe701-79d5-43c1-beec-09763f22cc85.png">
=======
- [Building](#building)
- [(Ultra) Minimal example](#-ultra--minimal-example)
- [Moderately interesting example](#moderately-interesting-example)
- [Troubleshooting](#troubleshooting)
- [Development](#development)
>>>>>>> 6702f8ca

# SharkPy

- [Building](#building)
- [(Ultra) Minimal example](#-ultra--minimal-example)
- [Moderately interesting example](#moderately-interesting-example)
- [Troubleshooting](#troubleshooting)
- [Development](#development)


# Building

We use [pyre](https://pyre-check.org/docs/getting-started/) for type inference. So you're going to need to install their chosen
watchdog service so that we can query for types during compilation:

```shell
brew install watchman
```

or 

```shell
sudo apt-get install watchman
```

Then `pip install pyre-check` and `pyre init` in whichever directory your 
kernel files live ([tests](./tests) has already been `init`ed).

Then just 

```shell
pip install -r requirements.txt
pip install .
```

and you're good to go.

<<<<<<< HEAD
# (Ultra) Minimal example

[test_numpy.py](./tests/test_numpy.py) (in [tests](./tests)) looks like this
=======
# Minimal example

[simple_kernels.py](./tests/simple_kernels.py) (in [tests](./tests)) looks like this
>>>>>>> 6702f8ca

```python
from shark.dialects import memref, linalg

def saxpy(a: float, b: float):
    A = memref.AllocaOp((10, 30))
    B = memref.AllocaOp((30, 20))
    C = memref.AllocaOp((10, 20))
    for i in range(10):
        for j in range(30):
            for k in range(20):
                C[i, k] += A[i, j] * B[j, k] * a + b
    return C

saxpy(1, 2)

def conditionals(a: float, b: float, c: float):
    A = memref.AllocaOp((1, 3))
    for i in range(10):
        if a > 3:
            A[1, 1] = a * i
        elif a > 4:
            A[1, 2] = b * i
        # else:
        #     A[1, 3] = c

    return A

conditionals(10, 2, 3)

def linalg_ops(min: float, max: float, seed: "i32"):
    A = memref.AllocaOp((10, 30))
    linalg.fill_rng_2d(min, max, seed, outs=A)
    B = memref.AllocaOp((30, 20))
    C = memref.AllocaOp((10, 20))
    linalg.matmul(A, B, outs=C)
    K = memref.AllocaOp((3, 3))
    output = memref.AllocaOp((7, 17))
    for i in range(10):
        linalg.conv_2d(C, K, outs=output)

    return output


linalg_ops(0, 1, 42)
```

Running [test_compiler.py](./tests/test_compiler.py) produces

```mlir
module {
<<<<<<< HEAD
  func.func private @test_single_for(%arg0: f64, %arg1: f64) -> memref<10x10xf64> {
    %0 = memref.alloca() : memref<10x10xf64>
    %c0 = arith.constant 0 : index
    %c1 = arith.constant 1 : index
    %c10 = arith.constant 10 : index
    scf.for %arg2 = %c0 to %c10 step %c1 {
      %1 = arith.mulf %arg0, %arg1 : f64
      memref.store %1, %0[%arg2, %arg2] : memref<10x10xf64>
=======
  func.func private @saxpy(%arg0: f64, %arg1: f64) -> memref<10x20xf64> {
    %0 = memref.alloca() : memref<10x30xf64>
    %1 = memref.alloca() : memref<30x20xf64>
    %2 = memref.alloca() : memref<10x20xf64>
    affine.for %arg2 = 0 to 10 {
      affine.for %arg3 = 0 to 30 {
        affine.for %arg4 = 0 to 20 {
          %3 = memref.load %2[%arg2, %arg4] : memref<10x20xf64>
          %4 = memref.load %0[%arg2, %arg3] : memref<10x30xf64>
          %5 = memref.load %1[%arg3, %arg4] : memref<30x20xf64>
          %6 = arith.mulf %4, %5 : f64
          %7 = arith.mulf %6, %arg0 : f64
          %8 = arith.addf %7, %arg1 : f64
          %9 = arith.addf %3, %8 : f64
          memref.store %9, %2[%arg2, %arg4] : memref<10x20xf64>
        }
      }
>>>>>>> 6702f8ca
    }
    return %2 : memref<10x20xf64>
  }
<<<<<<< HEAD
  func.func private @test_double_for(%arg0: f64, %arg1: f64) -> memref<10x10xf64> {
    %0 = memref.alloca() : memref<10x10xf64>
    %c0 = arith.constant 0 : index
=======
  func.func private @conditionals(%arg0: f64, %arg1: f64, %arg2: f64) -> memref<1x3xf64> {
    %c2 = arith.constant 2 : index
    %c4_i64 = arith.constant 4 : i64
>>>>>>> 6702f8ca
    %c1 = arith.constant 1 : index
    %c3_i64 = arith.constant 3 : i64
    %0 = memref.alloca() : memref<1x3xf64>
    affine.for %arg3 = 0 to 10 {
      %1 = arith.uitofp %c3_i64 : i64 to f64
      %2 = arith.cmpf ogt, %arg0, %1 : f64
      scf.if %2 {
        %3 = arith.index_cast %arg3 : index to i64
        %4 = arith.uitofp %3 : i64 to f64
        %5 = arith.mulf %arg0, %4 : f64
        memref.store %5, %0[%c1, %c1] : memref<1x3xf64>
      } else {
        %3 = arith.uitofp %c4_i64 : i64 to f64
        %4 = arith.cmpf ogt, %arg0, %3 : f64
        scf.if %4 {
          %5 = arith.index_cast %arg3 : index to i64
          %6 = arith.uitofp %5 : i64 to f64
          %7 = arith.mulf %arg1, %6 : f64
          memref.store %7, %0[%c1, %c2] : memref<1x3xf64>
        }
      }
    }
    return %0 : memref<1x3xf64>
  }
  func.func private @linalg_ops(%arg0: f64, %arg1: f64, %arg2: i32) -> memref<7x17xf64> {
    %0 = memref.alloca() : memref<10x30xf64>
    linalg.fill_rng_2d ins(%arg0, %arg1, %arg2 : f64, f64, i32) outs(%0 : memref<10x30xf64>)
    %1 = memref.alloca() : memref<30x20xf64>
    %2 = memref.alloca() : memref<10x20xf64>
    linalg.matmul {cast = #linalg.type_fn<cast_signed>} ins(%0, %1 : memref<10x30xf64>, memref<30x20xf64>) outs(%2 : memref<10x20xf64>)
    %3 = memref.alloca() : memref<3x3xf64>
    %4 = memref.alloca() : memref<7x17xf64>
    affine.for %arg3 = 0 to 10 {
      linalg.conv_2d ins(%2, %3 : memref<10x20xf64>, memref<3x3xf64>) outs(%4 : memref<7x17xf64>)
    }
    return %4 : memref<7x17xf64>
  }
}
```

<span style="font-size:4em;">🎉</span>

# Moderately interesting example

[test_numpy.py](./tests/test_numpy.py) also has a matrix multiplication implementation:

```python
def test_mat_mul():
    A = np.empty((10, 30))
    B = np.empty((30, 20))
    C = np.empty((10, 20))
    for i in range(10):
        for j in range(30):
            for k in range(20):
                C[i, k] = A[i, j] * B[j, k]
    return C
```

<<<<<<< HEAD
[test_tiling.py](./tests/test_tiling.py) operates on this kernel 
but lowers it to `affine.for` loops **and** runs a few passes them, including tiling:

From this

```mlir
func.func private @test_mat_mul() -> memref<10x20xf64> {
  %0 = memref.alloca() : memref<10x30xf64>
  %1 = memref.alloca() : memref<30x20xf64>
  %2 = memref.alloca() : memref<10x20xf64>
  affine.for %arg0 = 0 to 10 {
    affine.for %arg1 = 0 to 30 {
      affine.for %arg2 = 0 to 20 {
        %3 = memref.load %0[%arg0, %arg1] : memref<10x30xf64>
        %4 = memref.load %0[%arg0, %arg1] : memref<10x30xf64>
        %5 = memref.load %1[%arg1, %arg2] : memref<30x20xf64>
        %6 = arith.mulf %4, %5 : f64
        %7 = memref.load %1[%arg1, %arg2] : memref<30x20xf64>
        memref.store %6, %2[%arg0, %arg2] : memref<10x20xf64>
=======
[test_tiling.py](./tests/test_tiling.py) operates on the same kernels 
but lowers it to `affine.for` loops **and** runs a few passes them, including tiling. In particular, from this

```mlir
func.func private @saxpy(%arg0: f64, %arg1: f64) -> memref<10x20xf64> {
  %0 = memref.alloca() : memref<10x30xf64>
  %1 = memref.alloca() : memref<30x20xf64>
  %2 = memref.alloca() : memref<10x20xf64>
  affine.for %arg2 = 0 to 10 {
    affine.for %arg3 = 0 to 30 {
      affine.for %arg4 = 0 to 20 {
        %3 = memref.load %2[%arg2, %arg4] : memref<10x20xf64>
        %4 = memref.load %0[%arg2, %arg3] : memref<10x30xf64>
        %5 = memref.load %1[%arg3, %arg4] : memref<30x20xf64>
        %6 = arith.mulf %4, %5 : f64
        %7 = arith.mulf %6, %arg0 : f64
        %8 = arith.addf %7, %arg1 : f64
        %9 = arith.addf %3, %8 : f64
        memref.store %9, %2[%arg2, %arg4] : memref<10x20xf64>
>>>>>>> 6702f8ca
      }
    }
  }
  return %2 : memref<10x20xf64>
}
```

to this

```mlir
#map0 = affine_map<(d0) -> (d0)>
#map1 = affine_map<(d0) -> (d0 + 2)>
<<<<<<< HEAD
func.func private @test_mat_mul() -> memref<10x20xf64> {
  %0 = memref.alloca() : memref<10x30xf64>
  %1 = memref.alloca() : memref<30x20xf64>
  %2 = memref.alloca() : memref<10x20xf64>
  affine.for %arg0 = 0 to 10 step 2 {
    affine.for %arg1 = 0 to 30 step 2 {
      affine.for %arg2 = 0 to 20 step 2 {
        affine.for %arg3 = #map0(%arg0) to #map1(%arg0) {
          affine.for %arg4 = #map0(%arg1) to #map1(%arg1) {
            affine.for %arg5 = #map0(%arg2) to #map1(%arg2) {
              %3 = memref.load %0[%arg3, %arg4] : memref<10x30xf64>
              %4 = memref.load %1[%arg4, %arg5] : memref<30x20xf64>
              %5 = arith.mulf %3, %4 : f64
              memref.store %5, %2[%arg3, %arg5] : memref<10x20xf64>
=======
func.func private @saxpy(%arg0: f64, %arg1: f64) -> memref<10x20xf64> {
  %0 = memref.alloca() : memref<10x30xf64>
  %1 = memref.alloca() : memref<30x20xf64>
  %2 = memref.alloca() : memref<10x20xf64>
  affine.for %arg2 = 0 to 10 step 2 {
    affine.for %arg3 = 0 to 30 step 2 {
      affine.for %arg4 = 0 to 20 step 2 {
        affine.for %arg5 = #map0(%arg2) to #map1(%arg2) {
          affine.for %arg6 = #map0(%arg3) to #map1(%arg3) {
            affine.for %arg7 = #map0(%arg4) to #map1(%arg4) {
              %3 = memref.load %2[%arg5, %arg7] : memref<10x20xf64>
              %4 = memref.load %0[%arg5, %arg6] : memref<10x30xf64>
              %5 = memref.load %1[%arg6, %arg7] : memref<30x20xf64>
              %6 = arith.mulf %4, %5 : f64
              %7 = arith.mulf %6, %arg0 : f64
              %8 = arith.addf %7, %arg1 : f64
              %9 = arith.addf %3, %8 : f64
              memref.store %9, %2[%arg5, %arg7] : memref<10x20xf64>
>>>>>>> 6702f8ca
            }
          }
        }
      }
    }
  }
  return %2 : memref<10x20xf64>
}
```

# Troubleshooting

If you're having trouble installing using `pip`, try

```shell
$ pip install --no-build-isolation --no-clean . -vvvv
```

# Development

You can load the project as a CMake project in your editor of choice with the following defines:

```cmake
-DCMAKE_PREFIX_PATH=<SOMEWHERE>/llvm_install
-DPython3_EXECUTABLE=<SOMEWHERE>/venv/bin/python
-DCMAKE_INSTALL_PREFIX=<SOMEWHERE>/install_bindings
-DMLIR_TABLEGEN_EXE=<SOMEWHERE>/llvm_install/bin/mlir-tblgen
```

Note, this won't actually build the python wheel.<|MERGE_RESOLUTION|>--- conflicted
+++ resolved
@@ -1,42 +1,21 @@
-<<<<<<< HEAD
-
-<img width="598" alt="image" src="https://user-images.githubusercontent.com/5657668/205545845-544fe701-79d5-43c1-beec-09763f22cc85.png">
-=======
+- [SharkPy](#sharkpy)
 - [Building](#building)
-- [(Ultra) Minimal example](#-ultra--minimal-example)
+- [Minimal example](#minimal-example)
 - [Moderately interesting example](#moderately-interesting-example)
 - [Troubleshooting](#troubleshooting)
 - [Development](#development)
->>>>>>> 6702f8ca
+
+<p align="center">
+    <img width="598" alt="image" src="https://user-images.githubusercontent.com/5657668/205545845-544fe701-79d5-43c1-beec-09763f22cc85.png">
+</p>
 
 # SharkPy
 
-- [Building](#building)
-- [(Ultra) Minimal example](#-ultra--minimal-example)
-- [Moderately interesting example](#moderately-interesting-example)
-- [Troubleshooting](#troubleshooting)
-- [Development](#development)
-
+Early days of a Python frontend for MLIR.
 
 # Building
 
-We use [pyre](https://pyre-check.org/docs/getting-started/) for type inference. So you're going to need to install their chosen
-watchdog service so that we can query for types during compilation:
-
-```shell
-brew install watchman
-```
-
-or 
-
-```shell
-sudo apt-get install watchman
-```
-
-Then `pip install pyre-check` and `pyre init` in whichever directory your 
-kernel files live ([tests](./tests) has already been `init`ed).
-
-Then just 
+Just 
 
 ```shell
 pip install -r requirements.txt
@@ -45,15 +24,9 @@
 
 and you're good to go.
 
-<<<<<<< HEAD
-# (Ultra) Minimal example
-
-[test_numpy.py](./tests/test_numpy.py) (in [tests](./tests)) looks like this
-=======
 # Minimal example
 
 [simple_kernels.py](./tests/simple_kernels.py) (in [tests](./tests)) looks like this
->>>>>>> 6702f8ca
 
 ```python
 from shark.dialects import memref, linalg
@@ -105,16 +78,6 @@
 
 ```mlir
 module {
-<<<<<<< HEAD
-  func.func private @test_single_for(%arg0: f64, %arg1: f64) -> memref<10x10xf64> {
-    %0 = memref.alloca() : memref<10x10xf64>
-    %c0 = arith.constant 0 : index
-    %c1 = arith.constant 1 : index
-    %c10 = arith.constant 10 : index
-    scf.for %arg2 = %c0 to %c10 step %c1 {
-      %1 = arith.mulf %arg0, %arg1 : f64
-      memref.store %1, %0[%arg2, %arg2] : memref<10x10xf64>
-=======
   func.func private @saxpy(%arg0: f64, %arg1: f64) -> memref<10x20xf64> {
     %0 = memref.alloca() : memref<10x30xf64>
     %1 = memref.alloca() : memref<30x20xf64>
@@ -132,19 +95,12 @@
           memref.store %9, %2[%arg2, %arg4] : memref<10x20xf64>
         }
       }
->>>>>>> 6702f8ca
     }
     return %2 : memref<10x20xf64>
   }
-<<<<<<< HEAD
-  func.func private @test_double_for(%arg0: f64, %arg1: f64) -> memref<10x10xf64> {
-    %0 = memref.alloca() : memref<10x10xf64>
-    %c0 = arith.constant 0 : index
-=======
   func.func private @conditionals(%arg0: f64, %arg1: f64, %arg2: f64) -> memref<1x3xf64> {
     %c2 = arith.constant 2 : index
     %c4_i64 = arith.constant 4 : i64
->>>>>>> 6702f8ca
     %c1 = arith.constant 1 : index
     %c3_i64 = arith.constant 3 : i64
     %0 = memref.alloca() : memref<1x3xf64>
@@ -189,43 +145,22 @@
 
 # Moderately interesting example
 
-[test_numpy.py](./tests/test_numpy.py) also has a matrix multiplication implementation:
+[simple_kernels.py](./tests/simple_kernels.py) has a [SAXPY](https://www.ibm.com/docs/en/essl/6.2?topic=vss-saxpy-daxpy-caxpy-zaxpy-multiply-vector-by-scalar-add-vector-store-in-vector) implementation:
 
 ```python
-def test_mat_mul():
-    A = np.empty((10, 30))
-    B = np.empty((30, 20))
-    C = np.empty((10, 20))
+def saxpy(a: float, b: float):
+    A = memref.AllocaOp((10, 30))
+    B = memref.AllocaOp((30, 20))
+    C = memref.AllocaOp((10, 20))
     for i in range(10):
         for j in range(30):
             for k in range(20):
-                C[i, k] = A[i, j] * B[j, k]
+                C[i, k] += A[i, j] * B[j, k] * a + b
     return C
 ```
 
-<<<<<<< HEAD
-[test_tiling.py](./tests/test_tiling.py) operates on this kernel 
-but lowers it to `affine.for` loops **and** runs a few passes them, including tiling:
-
-From this
-
-```mlir
-func.func private @test_mat_mul() -> memref<10x20xf64> {
-  %0 = memref.alloca() : memref<10x30xf64>
-  %1 = memref.alloca() : memref<30x20xf64>
-  %2 = memref.alloca() : memref<10x20xf64>
-  affine.for %arg0 = 0 to 10 {
-    affine.for %arg1 = 0 to 30 {
-      affine.for %arg2 = 0 to 20 {
-        %3 = memref.load %0[%arg0, %arg1] : memref<10x30xf64>
-        %4 = memref.load %0[%arg0, %arg1] : memref<10x30xf64>
-        %5 = memref.load %1[%arg1, %arg2] : memref<30x20xf64>
-        %6 = arith.mulf %4, %5 : f64
-        %7 = memref.load %1[%arg1, %arg2] : memref<30x20xf64>
-        memref.store %6, %2[%arg0, %arg2] : memref<10x20xf64>
-=======
-[test_tiling.py](./tests/test_tiling.py) operates on the same kernels 
-but lowers it to `affine.for` loops **and** runs a few passes them, including tiling. In particular, from this
+[test_tiling.py](./tests/test_tiling.py) operates on this kernel, lowering it to `affine.for` loops **and** running a few passes them, including tiling. 
+In particular, transforming from this
 
 ```mlir
 func.func private @saxpy(%arg0: f64, %arg1: f64) -> memref<10x20xf64> {
@@ -243,7 +178,6 @@
         %8 = arith.addf %7, %arg1 : f64
         %9 = arith.addf %3, %8 : f64
         memref.store %9, %2[%arg2, %arg4] : memref<10x20xf64>
->>>>>>> 6702f8ca
       }
     }
   }
@@ -256,22 +190,6 @@
 ```mlir
 #map0 = affine_map<(d0) -> (d0)>
 #map1 = affine_map<(d0) -> (d0 + 2)>
-<<<<<<< HEAD
-func.func private @test_mat_mul() -> memref<10x20xf64> {
-  %0 = memref.alloca() : memref<10x30xf64>
-  %1 = memref.alloca() : memref<30x20xf64>
-  %2 = memref.alloca() : memref<10x20xf64>
-  affine.for %arg0 = 0 to 10 step 2 {
-    affine.for %arg1 = 0 to 30 step 2 {
-      affine.for %arg2 = 0 to 20 step 2 {
-        affine.for %arg3 = #map0(%arg0) to #map1(%arg0) {
-          affine.for %arg4 = #map0(%arg1) to #map1(%arg1) {
-            affine.for %arg5 = #map0(%arg2) to #map1(%arg2) {
-              %3 = memref.load %0[%arg3, %arg4] : memref<10x30xf64>
-              %4 = memref.load %1[%arg4, %arg5] : memref<30x20xf64>
-              %5 = arith.mulf %3, %4 : f64
-              memref.store %5, %2[%arg3, %arg5] : memref<10x20xf64>
-=======
 func.func private @saxpy(%arg0: f64, %arg1: f64) -> memref<10x20xf64> {
   %0 = memref.alloca() : memref<10x30xf64>
   %1 = memref.alloca() : memref<30x20xf64>
@@ -290,7 +208,6 @@
               %8 = arith.addf %7, %arg1 : f64
               %9 = arith.addf %3, %8 : f64
               memref.store %9, %2[%arg5, %arg7] : memref<10x20xf64>
->>>>>>> 6702f8ca
             }
           }
         }
